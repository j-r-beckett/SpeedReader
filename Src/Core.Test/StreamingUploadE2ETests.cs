--- conflicted
+++ resolved
@@ -15,45 +15,13 @@
 {
     private readonly Font _font;
     private readonly FileSystemUrlPublisher<StreamingUploadE2ETests> _imageSaver;
-<<<<<<< HEAD
-    private readonly HttpClient _httpClient;
-    private readonly CancellationTokenSource _serverCancellation;
-    private readonly Task _serverTask;
-=======
     private readonly CancellationTokenSource _forcefulShutdownCts = new();
->>>>>>> 9ce5c86a
 
     public StreamingUploadE2ETests(ITestOutputHelper outputHelper)
     {
         _font = Resources.Fonts.GetFont(fontSize: 18f);
         _imageSaver = new FileSystemUrlPublisher<StreamingUploadE2ETests>("/tmp", new TestLogger<StreamingUploadE2ETests>(outputHelper));
 
-<<<<<<< HEAD
-        // Start server in background
-        _serverCancellation = new CancellationTokenSource();
-        _serverTask = Task.Run(async () =>
-        {
-            await Program.Main(["serve"]);
-        }, _serverCancellation.Token);
-
-        // Wait for server to be ready
-        WaitForServerReady();
-
-        // Create HTTP client
-        _httpClient = new HttpClient
-        {
-            BaseAddress = new Uri("http://localhost:5000")
-        };
-    }
-
-
-    private void WaitForServerReady()
-    {
-        var timeout = TimeSpan.FromSeconds(10);
-        var startTime = DateTime.UtcNow;
-
-        while (DateTime.UtcNow - startTime < timeout)
-=======
     }
 
     private static int GetAvailablePort()
@@ -72,16 +40,11 @@
         cts.CancelAfter(timeout);
 
         while (!cts.Token.IsCancellationRequested)
->>>>>>> 9ce5c86a
         {
             try
             {
                 using var client = new HttpClient();
-<<<<<<< HEAD
-                var response = client.GetAsync("http://localhost:5000/health").Result;
-=======
                 var response = await client.GetAsync($"http://localhost:{port}/health", cts.Token);
->>>>>>> 9ce5c86a
                 if (response.IsSuccessStatusCode)
                 {
                     return;
@@ -92,17 +55,7 @@
                 // Server not ready yet
             }
 
-<<<<<<< HEAD
-            // Check if server task has failed
-            if (_serverTask.IsFaulted)
-            {
-                throw new Exception("Server failed to start", _serverTask.Exception);
-            }
-
-            Thread.Sleep(100);
-=======
             await Task.Delay(100, cts.Token);
->>>>>>> 9ce5c86a
         }
 
         throw new TimeoutException($"Server failed to start within {timeout}");
@@ -140,7 +93,7 @@
 
         // Start server using CliWrap with the built DLL
         var serverDll = Path.Combine(AppContext.BaseDirectory, "speedread.dll");
-        
+
         // Setup graceful shutdown token
         using var gracefulCts = new CancellationTokenSource();
 
@@ -181,33 +134,6 @@
             // Send request to streaming endpoint
             var response = await httpClient.PostAsync("/api/ocr/stream", content);
 
-<<<<<<< HEAD
-        // Check for text in lines
-        var secondLines = secondResult.GetProperty("lines").EnumerateArray();
-        var secondAllText = string.Join(" ", secondLines.Select(line => line.GetProperty("text").GetString() ?? ""));
-        Assert.Contains("world", secondAllText.ToLower());
-    }
-
-    public void Dispose()
-    {
-        _httpClient.Dispose();
-
-        // Cancel the server
-        _serverCancellation.Cancel();
-
-        try
-        {
-            // Wait for server to shut down gracefully
-            _serverTask.Wait(TimeSpan.FromSeconds(5));
-        }
-        catch
-        {
-            // Expected when server is cancelled
-        }
-        finally
-        {
-            _serverCancellation.Dispose();
-=======
             // Verify response
             response.EnsureSuccessStatusCode();
             Assert.Equal("application/json", response.Content.Headers.ContentType?.MediaType);
@@ -245,14 +171,14 @@
         {
             // Initiate graceful shutdown
             gracefulCts.Cancel();
-            
+
             // Set up forceful shutdown as fallback after 5 seconds
             _forcefulShutdownCts.CancelAfter(TimeSpan.FromSeconds(5));
 
             try
             {
                 var result = await serverTask;
-                
+
                 // If we get here, the process exited normally - verify exit code 0
                 Assert.Equal(0, result.ExitCode);
             }
@@ -270,7 +196,6 @@
             {
                 throw new InvalidOperationException("Server shutdown was cancelled by unknown token");
             }
->>>>>>> 9ce5c86a
         }
     }
 
